/*
 * Copyright 2020 The Android Open Source Project
 *
 * Licensed under the Apache License, Version 2.0 (the "License");
 * you may not use this file except in compliance with the License.
 * You may obtain a copy of the License at
 *
 *      http://www.apache.org/licenses/LICENSE-2.0
 *
 * Unless required by applicable law or agreed to in writing, software
 * distributed under the License is distributed on an "AS IS" BASIS,
 * WITHOUT WARRANTIES OR CONDITIONS OF ANY KIND, either express or implied.
 * See the License for the specific language governing permissions and
 * limitations under the License.
 */

package com.android.certifications.niap.tests;

import android.content.Context;

import com.android.certifications.niap.MainActivity;
import com.android.certifications.niap.TestUtil;
import com.android.certifications.niap.niapsec.SecureConfig;
import com.android.certifications.niap.niapsec.biometric.BiometricSupport;
import com.android.certifications.niap.niapsec.biometric.BiometricSupportImpl;
import com.android.certifications.niap.niapsec.context.SecureContextCompat;
import com.android.certifications.niap.niapsec.crypto.SecureKeyGenerator;

import java.io.File;
import java.io.FileInputStream;
import java.io.FileOutputStream;
import java.nio.charset.StandardCharsets;
import java.security.KeyPairGenerator;
import java.util.concurrent.Executors;

import javax.crypto.Cipher;

import androidx.annotation.NonNull;
import androidx.work.Worker;
import androidx.work.WorkerParameters;

/**
 * Worker class that runs a test to encrypt and decrypt data with the NIAPSEC library.
 *
 * This test should be successful after running the application. Please note that, this test
 * does require that the user authorize using the devices default unlock implementation which can
 * be a device pin or password, fingerprint, or face identification.
 */
public class SDPTestWorker extends Worker {

    private static final String FILE_NAME = "test_file";
    private static final String KEY_PAIR_ALIAS =  "default_encryption_key";

    public SDPTestWorker(Context context, WorkerParameters parameters) {
        super(context, parameters);

        try {
            new File(getApplicationContext().getFilesDir(), FILE_NAME).delete();
        } catch (Exception ex) {
        }
    }

    @NonNull
    @Override
    public Result doWork() {
        try {
            // Write SDP File
            BiometricSupport biometricSupport = new BiometricSupportImpl(
                    MainActivity.thisActivity,
                    getApplicationContext(),false) {
                @Override
                public void onAuthenticationSucceeded() {
                    TestUtil.logSuccess(getClass(), "SDP Biometric Unlock Succeeded, " +
                        "private key available for decryption through the AndroidKeyStore.");
                }

                @Override
                public void onAuthenticationFailed() {
                    TestUtil.logFailure(getClass(), "SDP Biometric Unlock failed, " +
                            "file not available for decryption.");
                }

<<<<<<< HEAD
                //@Override
                public void onAuthenticationCancelled() {
                    TestUtil.logFailure(getClass(), "SDP Biometric Unlock cancelled, " +
                            "file not available for decryption.");
                }

=======
>>>>>>> 312ceff7
                @Override
                public void onMessage(String message) {
                    TestUtil.logSuccess(getClass(), message);
                }
            };

            SecureKeyGenerator keyGenerator = SecureKeyGenerator.getInstance(SecureConfig.
                    getStrongConfig(biometricSupport));
            TestUtil.logSuccess(getClass(), "Generated RSA with provider AndroidKeyStore.",
                    KeyPairGenerator.class);
            keyGenerator.generateAsymmetricKeyPair(KEY_PAIR_ALIAS);

            SecureConfig secureConfig = SecureConfig.getStrongConfig(biometricSupport);
            secureConfig.setDebugLoggingEnabled(true);
            SecureContextCompat secureContext = new SecureContextCompat(
                    getApplicationContext(),
                    secureConfig);

            TestUtil.logSuccess(
                    getClass(),
                    "Opening encrypted stream to SDP " + FILE_NAME,
                    FileOutputStream.class);
            TestUtil.logSuccess(
                    getClass(),
                    "Writing Data: " + TestUtil.DATA,
                    FileOutputStream.class);
            FileOutputStream outputStream = secureContext.openEncryptedFileOutput(
                    FILE_NAME,
                    Context.MODE_PRIVATE, KEY_PAIR_ALIAS,true);
            TestUtil.logSuccess(
                    getClass(),
                    "Writing SDP file encrypted contents to " + FILE_NAME,
                    Cipher.class);
            outputStream.write(TestUtil.DATA.getBytes(StandardCharsets.UTF_8));
            outputStream.flush();
            outputStream.close();


            FileInputStream rawInputStream = getApplicationContext().openFileInput(FILE_NAME);
            byte[] fileContents = new byte[rawInputStream.available()];
            rawInputStream.read(fileContents);
            rawInputStream.close();
            TestUtil.logSuccess(getClass(), "SDP File Contents: " +
                    new String(fileContents, StandardCharsets.UTF_8), FileInputStream.class);


            // Read file
            secureContext.openEncryptedFileInput(
                    FILE_NAME,
                    Executors.newSingleThreadExecutor(),
                    true,
                    inputStream -> {
                try {
                    byte[] encodedData = new byte[inputStream.available()];
                    TestUtil.logSuccess(
                            getClass(),
                            "decrypting " + FILE_NAME + " data ",
                            Cipher.class);
                    inputStream.read(encodedData);
                    inputStream.close();
                    String plainText = new String(encodedData, StandardCharsets.UTF_8);
                    TestUtil.logSuccess(getClass(), "File Contents= " + plainText);
                    if(TestUtil.DATA.equals(plainText)) {
                        TestUtil.logSuccess(getClass(), "Data matches...");
                    } else {
                        TestUtil.logFailure(getClass(), "Decryption failed");
                    }


                } catch (Exception ex) {
                    TestUtil.logFailure(
                            getClass(),
                            "Failed on file decryption " + ex.getMessage());
                }
            });

            return Result.success();
        } catch (Exception ex) {
            ex.printStackTrace();
            TestUtil.logFailure(getClass(), ex.getMessage());
        }
        TestUtil.logFailure(getClass(), "Unknown Error, please check the logs.");
        return Result.failure();
    }


}<|MERGE_RESOLUTION|>--- conflicted
+++ resolved
@@ -80,15 +80,6 @@
                             "file not available for decryption.");
                 }
 
-<<<<<<< HEAD
-                //@Override
-                public void onAuthenticationCancelled() {
-                    TestUtil.logFailure(getClass(), "SDP Biometric Unlock cancelled, " +
-                            "file not available for decryption.");
-                }
-
-=======
->>>>>>> 312ceff7
                 @Override
                 public void onMessage(String message) {
                     TestUtil.logSuccess(getClass(), message);
