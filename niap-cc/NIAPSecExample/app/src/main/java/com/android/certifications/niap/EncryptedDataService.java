/*
 * Copyright 2020 The Android Open Source Project
 *
 * Licensed under the Apache License, Version 2.0 (the "License");
 * you may not use this file except in compliance with the License.
 * You may obtain a copy of the License at
 *
 *      http://www.apache.org/licenses/LICENSE-2.0
 *
 * Unless required by applicable law or agreed to in writing, software
 * distributed under the License is distributed on an "AS IS" BASIS,
 * WITHOUT WARRANTIES OR CONDITIONS OF ANY KIND, either express or implied.
 * See the License for the specific language governing permissions and
 * limitations under the License.
 */

package com.android.certifications.niap;

import android.app.IntentService;
import android.app.Notification;
import android.app.NotificationChannel;
import android.app.NotificationManager;
import android.app.PendingIntent;
import android.content.Context;
import android.content.Intent;
import android.os.Build;
import android.util.Log;

import com.android.certifications.niap.niapsec.SecureConfig;
import com.android.certifications.niap.niapsec.biometric.BiometricSupport;
import com.android.certifications.niap.niapsec.biometric.BiometricSupportImpl;
import com.android.certifications.niap.niapsec.crypto.SecureCipher;

import androidx.annotation.Nullable;
import androidx.annotation.RequiresApi;

import java.io.File;

/**
 * Class to help developers test by executing encryption operations in the background
 * while the device is locked. This is important to ensure that the keys are only available when
 * the user has authenticated.
 */
public class EncryptedDataService extends IntentService {

    public static String START_FOREGROUND_ACTION = "start-encryption-foreground-service";
    public static String STOP_FOREGROUND_ACTION = "stop-encryption-foreground-service";
    public static int NOTIFICATION_ID = 110;
    public static String NOTIFICATION_CHANNEL_ID =
            "com.android.certifications.niap.EncryptedDataService";
    private static String BIOMETRIC_AUTH= "Biometric Auth";

    public static String TAG = "EncryptedDataService";
    EncryptionManager dataManager;
    private boolean deviceLocked = false;
    private UpdateViewModel viewModel;
    private BiometricSupport biometricSupport;

    private static byte[] encryptedData = null;

    private boolean serviceRunning = true;

    private String symmetricKeyAlias = "sensitive_key_sym";
    private String asymmetricKeyPairAlias = "sensitive_keypair_asym";
    private String testFileName = "test_data.txt";
    private String testDataString = "ALL THE THINGS...";

    public EncryptedDataService() {
        super("EncryptedDataService");
    }

    @Override
    public void onCreate() {
        super.onCreate();
        this.viewModel = MainActivity.viewModel;
        biometricSupport = new BiometricSupportImpl(MainActivity.thisActivity,
                getApplicationContext(),true) {
            @Override
            public void onAuthenticationSucceeded() {
                showMessage(BIOMETRIC_AUTH + " Succeeded!");
            }

            @Override
            public void onAuthenticationFailed() {
                onMessage(BIOMETRIC_AUTH + " Failed");
            }

            /*
            @Override
<<<<<<< HEAD
            public void onAuthenticationCancelled() {
                showMessage(BIOMETRIC_AUTH + " Cancelled!");
            }*/

            @Override
=======
>>>>>>> 312ceff7
            public void onMessage(String message) {
                showMessage(message);
            }
        };
        dataManager = new EncryptionManager(getApplicationContext(), biometricSupport);
        deviceLocked = dataManager.deviceLocked();
    }

    private void showMessage(String message) {
        Log.i(TAG, message);
    }

    @RequiresApi(api = Build.VERSION_CODES.O)
    @Override
    public int onStartCommand(@Nullable Intent intent, int flags, int startId) {
        super.onStartCommand(intent, flags, startId);
        if (intent != null && intent.getAction() != null) {
            if (intent.getAction().equals(START_FOREGROUND_ACTION)) {
                startForegroundService();
            } else if (intent.getAction().equals(STOP_FOREGROUND_ACTION)) {
                killService();
            }
        }
        return START_STICKY;
    }

    @Override
    protected void onHandleIntent(Intent intent) {
        try {

            File[] files = getApplicationContext().getFilesDir().listFiles();
            if (files != null) {
                for (File file : files) {
                    file.delete();
                }
            }
            createKeys(testFileName);
            serviceRunning = false;
            while (serviceRunning) {
                Log.i(TAG, "Running Encryption Scenario...");
            }
        } catch (Exception ex) {
            Log.i(TAG, "There was an error! " + ex.getMessage());
            ex.printStackTrace();
        }
    }

    private void createKeys(String fileName) {
        dataManager.createSensitiveDataSymmetricKey(symmetricKeyAlias);
        dataManager.createSensitiveDataAsymmetricKeyPair(asymmetricKeyPairAlias);

        Log.i(TAG, "Encrypting..." + testDataString);
        dataManager.encryptData(
                symmetricKeyAlias,
                asymmetricKeyPairAlias,
                testDataString.getBytes(),
                (byte[] encryptedData) -> {
            SecureCipher secureCipher = SecureCipher.getDefault((SecureConfig) biometricSupport);
            secureCipher.decryptEncodedData(encryptedData, (byte[] decryptedData) -> {
                Log.i(TAG, "Decrypted... " + new String(decryptedData));
                boolean encrypted = encryptData(fileName, (byte[] cipherText) -> {
                    Log.i(TAG, "File saved");
                    decodeData(fileName, clearText -> {
                        Log.i(TAG, "unencrypted file. " + new String(clearText));
                    });
                });
                Log.i(TAG, "" + encrypted);
            });
        });
    }

    private boolean encryptData(
            String fileName,
            SecureCipher.SecureAsymmetricEncryptionCallback callback) {
        return dataManager.encryptData(
                fileName,
                symmetricKeyAlias,
                asymmetricKeyPairAlias,
                testDataString.getBytes(),
                callback);
    }

    private void decodeData(String fileName, SecureCipher.SecureDecryptionCallback callback) {
        dataManager.decryptData(fileName, callback);
    }

    public void killService() {
        Log.i(TAG, "Killing the service.");
        serviceRunning = false;
        stopForeground(true);
        stopSelf();
    }


    @RequiresApi(api = Build.VERSION_CODES.O)
    public void startForegroundService() {
        NotificationChannel chan = new NotificationChannel(
                NOTIFICATION_CHANNEL_ID,
                "Security Extensions",
                NotificationManager.IMPORTANCE_DEFAULT);
        chan.setLockscreenVisibility(Notification.VISIBILITY_PRIVATE);
        NotificationManager manager =
                (NotificationManager) getSystemService(Context.NOTIFICATION_SERVICE);
        manager.createNotificationChannel(chan);

        Intent notificationIntent = new Intent(this, EncryptedDataService.class);
        PendingIntent pendingIntent =
                PendingIntent.getActivity(this, 0, notificationIntent, PendingIntent.FLAG_IMMUTABLE);

        Notification.Builder notificationBuilder = new Notification.Builder(
                this,
                NOTIFICATION_CHANNEL_ID);
        Notification notification = notificationBuilder.setOngoing(true)
                .setContentTitle("App is running in background")
                .setContentText("Encrypting Random Data...")
                .setCategory(Notification.CATEGORY_SERVICE)
                .setContentIntent(pendingIntent)
                .build();
        startForeground(NOTIFICATION_ID, notification);
    }

}<|MERGE_RESOLUTION|>--- conflicted
+++ resolved
@@ -85,16 +85,6 @@
                 onMessage(BIOMETRIC_AUTH + " Failed");
             }
 
-            /*
-            @Override
-<<<<<<< HEAD
-            public void onAuthenticationCancelled() {
-                showMessage(BIOMETRIC_AUTH + " Cancelled!");
-            }*/
-
-            @Override
-=======
->>>>>>> 312ceff7
             public void onMessage(String message) {
                 showMessage(message);
             }
